{
    "name": "discord-term",
    "version": "1.2.3",
    "description": "Extensible Discord terminal client",
    "main": "dist/app.js",
    "scripts": {
        "build": "tsc",
        "start": "npm run build && node dist/app.js",
        "prepublish": "npm run build"
    },
    "keywords": [
        "discord",
        "discord-terminal",
        "discord-client",
        "discordjs"
    ],
    "author": "CloudRex <cloudrex@outlook.com>",
    "license": "MIT",
    "dependencies": {
<<<<<<< HEAD
=======
        "@types/blessed": "^0.1.10",
        "@types/clipboardy": "^2.0.1",
        "@types/node": "^12.0.0",
>>>>>>> cc86d00d
        "blessed": "^0.1.81",
        "chalk": "^2.4.1",
        "clipboardy": "^2.0.0",
        "discord.js": "^11.4.2"
    },
    "devDependencies": {
        "@types/clipboardy": "^1.1.0",
        "@types/node": "^11.11.6",
        "@types/blessed": "^0.1.11",
        "typescript": "^3.1.4"
    },
    "files": [
        "dist",
        "themes"
    ],
    "bin": {
        "dterm": "dist/app.js"
    }
}<|MERGE_RESOLUTION|>--- conflicted
+++ resolved
@@ -14,15 +14,9 @@
         "discord-client",
         "discordjs"
     ],
-    "author": "CloudRex <cloudrex@outlook.com>",
+    "author": "Atlas <cloudrex@outlook.com>",
     "license": "MIT",
     "dependencies": {
-<<<<<<< HEAD
-=======
-        "@types/blessed": "^0.1.10",
-        "@types/clipboardy": "^2.0.1",
-        "@types/node": "^12.0.0",
->>>>>>> cc86d00d
         "blessed": "^0.1.81",
         "chalk": "^2.4.1",
         "clipboardy": "^2.0.0",
